--- conflicted
+++ resolved
@@ -1,10 +1,6 @@
 --- a/chrome/browser/chrome_content_browser_client.cc
 +++ b/chrome/browser/chrome_content_browser_client.cc
-<<<<<<< HEAD
-@@ -859,7 +859,7 @@ void ChromeContentBrowserClient::Registe
-=======
 @@ -834,7 +834,7 @@
->>>>>>> 265987d9
  void ChromeContentBrowserClient::RegisterProfilePrefs(
      user_prefs::PrefRegistrySyncable* registry) {
    registry->RegisterBooleanPref(prefs::kDisable3DAPIs, false);
@@ -86,11 +82,7 @@
  
 --- a/components/autofill/core/browser/autofill_manager.cc
 +++ b/components/autofill/core/browser/autofill_manager.cc
-<<<<<<< HEAD
-@@ -216,7 +216,7 @@ void AutofillManager::RegisterProfilePre
-=======
 @@ -216,7 +216,7 @@
->>>>>>> 265987d9
    registry->RegisterIntegerPref(
        prefs::kAutofillCreditCardSigninPromoImpressionCount, 0);
    registry->RegisterBooleanPref(
@@ -112,11 +104,7 @@
      </dialog>
 --- a/chrome/browser/io_thread.cc
 +++ b/chrome/browser/io_thread.cc
-<<<<<<< HEAD
-@@ -620,7 +620,7 @@ void IOThread::RegisterPrefs(PrefRegistr
-=======
 @@ -620,7 +620,7 @@
->>>>>>> 265987d9
                                 std::string());
    registry->RegisterBooleanPref(prefs::kEnableReferrers, true);
    data_reduction_proxy::RegisterPrefs(registry);
@@ -157,11 +145,7 @@
        prefs::kShowManagedBookmarksInBookmarkBar,
 --- a/chrome/browser/profiles/profile.cc
 +++ b/chrome/browser/profiles/profile.cc
-<<<<<<< HEAD
-@@ -138,7 +138,7 @@ const char Profile::kNoHostedDomainFound
-=======
 @@ -138,7 +138,7 @@
->>>>>>> 265987d9
  void Profile::RegisterProfilePrefs(user_prefs::PrefRegistrySyncable* registry) {
    registry->RegisterBooleanPref(
        prefs::kSearchSuggestEnabled,
@@ -183,11 +167,7 @@
        prefs::kCloudPrintXmppPingEnabled, false);
 --- a/chrome/browser/ui/webui/local_discovery/local_discovery_ui.cc
 +++ b/chrome/browser/ui/webui/local_discovery/local_discovery_ui.cc
-<<<<<<< HEAD
-@@ -144,10 +144,6 @@ void LocalDiscoveryUI::RegisterProfilePr
-=======
 @@ -144,10 +144,6 @@
->>>>>>> 265987d9
      user_prefs::PrefRegistrySyncable* registry) {
    registry->RegisterBooleanPref(
        prefs::kLocalDiscoveryNotificationsEnabled,
@@ -231,11 +211,7 @@
                                  false);
 --- a/components/password_manager/core/browser/password_manager.cc
 +++ b/components/password_manager/core/browser/password_manager.cc
-<<<<<<< HEAD
-@@ -236,10 +236,10 @@ PasswordFormManager* FindMatchedManager(
-=======
 @@ -236,10 +236,10 @@
->>>>>>> 265987d9
  void PasswordManager::RegisterProfilePrefs(
      user_prefs::PrefRegistrySyncable* registry) {
    registry->RegisterBooleanPref(
